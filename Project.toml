--- conflicted
+++ resolved
@@ -1,7 +1,7 @@
 name = "GeoArrays"
 uuid = "2fb1d81b-e6a0-5fc5-82e6-8e06903437ab"
 authors = ["Maarten Pronk <git@evetion.nl>"]
-version = "0.1.3"
+version = "0.1.4"
 
 [deps]
 ArchGDAL = "c9ce4bd3-c3d5-55b8-8973-c0e20141b8c3"
@@ -11,18 +11,12 @@
 StaticArrays = "90137ffa-7385-5640-81b9-e52037218182"
 
 [compat]
-<<<<<<< HEAD
-GeoStatsBase = ">= 0.5.0"
-julia = ">= 1.0"
-GDAL = ">=1.0"
-=======
-ArchGDAL = "0.2"
+ArchGDAL = "0.3"
 CoordinateTransformations = "0.5"
-GDAL = "~0.2.0"
+GDAL = "1.0"
 GeoStatsBase = "0.5, 0.6, 0.7"
 StaticArrays = "0.12"
 julia = "1"
->>>>>>> dd3dea6c
 
 [extras]
 GeoStats = "dcc97b0b-8ce5-5539-9008-bb190f959ef6"
